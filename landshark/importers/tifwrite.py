--- conflicted
+++ resolved
@@ -53,31 +53,18 @@
     return writer
 
 
-<<<<<<< HEAD
-def write_geotiffs(y_dash, directory, metadata, tag=""):
-=======
-def write_geotiffs(y_dash, directory, metadata, image_spec, lower, upper,
-                   tag=""):
-
->>>>>>> 8d7f3912
+def write_geotiffs(y_dash, directory, metadata, lower, upper, tag=""):
     log.info("Initialising Geotiff writer")
     labels = [l + "_" + tag for l in metadata.target_labels]
     lower_labels = [l + "l{}".format(lower) for l in labels]
     upper_labels = [l + "u{}".format(upper) for l in labels]
 
-<<<<<<< HEAD
-    writers = [_make_writer(directory, l, metadata)
-               for l in labels]
-    std_writers = [_make_writer(directory, l, metadata)
-                   for l in std_labels]
-=======
-    m_writers = [_make_writer(directory, l, metadata, image_spec)
+    m_writers = [_make_writer(directory, l, metadata)
                  for l in labels]
-    l_writers = [_make_writer(directory, l, metadata, image_spec)
+    l_writers = [_make_writer(directory, l, metadata)
                  for l in lower_labels]
-    u_writers = [_make_writer(directory, l, metadata, image_spec)
+    u_writers = [_make_writer(directory, l, metadata)
                  for l in upper_labels]
->>>>>>> 8d7f3912
 
     writers = [m_writers, l_writers, u_writers]
     for i, ybatch in enumerate(y_dash):
