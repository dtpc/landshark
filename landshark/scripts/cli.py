"""Main landshark commands."""

import sys
import logging
import os
from glob import glob
from importlib.util import spec_from_file_location, module_from_spec

import click

from landshark import model
from landshark.hread import ImageFeatures
from landshark.feed import query_data
from landshark import rf
from landshark.importers.tifwrite import write_geotiffs
from landshark.scripts.logger import configure_logging
from landshark.image import strip_image_spec
from landshark.importers.metadata import write_metadata

log = logging.getLogger(__name__)


@click.group()
@click.option("-v", "--verbosity",
              type=click.Choice(["DEBUG", "INFO", "WARNING", "ERROR"]),
              default="INFO", help="Level of logging")
def cli(verbosity: str) -> int:
    """Parse the command line arguments."""
    configure_logging(verbosity)
    return 0


@cli.command()
@click.argument("directory", type=click.Path(exists=True))
@click.argument("config", type=click.Path(exists=True))
@click.option("--epochs", type=click.IntRange(min=1), default=1,
              help="Epochs between testing the model.")
@click.option("--batchsize", type=click.IntRange(min=1), default=1000,
              help="Training batch size")
@click.option("--predict_samples", type=click.IntRange(min=1), default=20,
              help="Number of times to sample the model for validating on the"
              " test set.")
def train(directory: str, config: str, epochs: int, batchsize: int,
          predict_samples: int) -> int:
    """Train a model specified by an input configuration."""
    name = os.path.basename(config).rsplit(".")[0] + "_model"

    # Get the data
    test_dir = os.path.join(directory, "testing")
    training_records = glob(os.path.join(directory, "*.tfrecord"))
    testing_records = glob(os.path.join(test_dir, "*.tfrecord"))

    # Get metadata for feeding to the model
    metadata_path = os.path.join(directory, "METADATA.bin")
    metadata = model.load_metadata(metadata_path)

    # Write the metadata
    model_dir = os.path.join(os.getcwd(), name)
    try:
        os.makedirs(model_dir)
    except FileExistsError:
        pass
    write_metadata(model_dir, metadata)

    # Load the model
    modspec = spec_from_file_location("config", config)
    cf = module_from_spec(modspec)
    modspec.loader.exec_module(cf)

    # Train
    model.train_test(training_records, testing_records, metadata, model_dir,
                     batchsize, epochs, predict_samples, cf)
    return 0


@cli.command()
@click.argument("traindir", type=click.Path(exists=True))
@click.argument("querydir", type=click.Path(exists=True))
@click.option("--npoints", type=int, default=1000)
@click.option("--trees", type=int, default=100)
<<<<<<< HEAD
def baseline(traindir: str, querydir: str, npoints: int, trees: int) -> int:
=======
@click.option("--cache_blocksize", type=int, default=1000)
@click.option("--cache_nblocks", type=int, default=1)
def baseline(directory: str, featurefile: str, npoints: int, trees: int,
             cache_blocksize: int, cache_nblocks: int) -> int:
>>>>>>> 8d7f3912
    """Run a random forest model as a baseline for comparison."""
    # Get the data
    testdir = os.path.join(traindir, "testing")
    training_records = glob(os.path.join(traindir, "*.tfrecord"))
    testing_records = glob(os.path.join(testdir, "*.tfrecord"))
    query_records = glob(os.path.join(querydir, "*.tfrecord"))
    # Get metadata for feeding to the model
    metadata_path = os.path.join(traindir, "METADATA.bin")
    metadata = model.load_metadata(metadata_path)
    # Train
<<<<<<< HEAD
    y_it = rf.train_test_predict(training_records, testing_records,
                                 query_records, metadata, npoints, trees)
    write_geotiffs(y_it, traindir, metadata, tag="baseline")
    return 0


def _get_strips(records):
    def f(k):
        r = os.path.basename(k).rsplit(".", maxsplit=3)[1]
        tups = tuple(int(i) for i in r.split("of"))
        return tups
    strip_set = set(f(k) for k in records)
    if len(strip_set) > 1:
        log.error("TFRecord files can only be from a single strip.")
        sys.exit()
    strip = strip_set.pop()
    return strip


=======
    y_it = rf.train_test_predict(training_records, testing_records, metadata,
                                 features, npoints, trees)
    write_geotiffs(y_it, directory, metadata, features.image_spec,
                   tag="baseline", lower=0, upper=0)
    return 0


>>>>>>> 8d7f3912
@cli.command()
@click.argument("modeldir", type=click.Path(exists=True))
@click.argument("querydir", type=click.Path(exists=True))
@click.option("--batchsize", type=int, default=100000)
@click.option("--gpu/--no-gpu", default=False)
@click.option("--predict_samples", type=click.IntRange(min=1), default=10,
              help="Number of times to sample the model for prediction")
@click.option("--lower", type=click.IntRange(min=0, max=100), default=10,
              help="Lower percentile of the predictive density to output")
@click.option("--upper", type=click.IntRange(min=0, max=100), default=90,
              help="Upper percentile of the predictive density to output")
def predict(
        modeldir: str,
        querydir: str,
        batchsize: int,
        predict_samples: int,
<<<<<<< HEAD
        gpu: bool) -> int:
    """Predict using a learned model."""
    metadata = model.load_metadata(os.path.join(modeldir, "METADATA.bin"))
    query_records = glob(os.path.join(querydir, "*.tfrecord"))
    y_dash_it = model.predict(modeldir, metadata, query_records, batchsize,
                              predict_samples, gpu)
    strip, nstrips = _get_strips(query_records)
    imspec = strip_image_spec(strip, nstrips, metadata.image_spec)
    metadata.image_spec = imspec
    write_geotiffs(y_dash_it, modeldir, metadata,
                   tag="{}of{}".format(strip, nstrips))
=======
        lower: int,
        upper: int
        ) -> int:
    """Predict using a learned model."""
    features = ImageFeatures(featurefile, cache_blocksize, cache_nblocks)
    metadata = model.load_metadata(os.path.join(metadir, "METADATA.bin"))
    d = query_data(features, batchsize, metadata.halfwidth)
    y_dash_it = model.predict(modeldir, metadata, d, predict_samples, lower,
                              upper)
    write_geotiffs(y_dash_it, modeldir, metadata, features.image_spec, lower,
                   upper)
>>>>>>> 8d7f3912
    return 0<|MERGE_RESOLUTION|>--- conflicted
+++ resolved
@@ -40,8 +40,9 @@
 @click.option("--predict_samples", type=click.IntRange(min=1), default=20,
               help="Number of times to sample the model for validating on the"
               " test set.")
+@click.option("--gpu/--no-gpu", default=False)
 def train(directory: str, config: str, epochs: int, batchsize: int,
-          predict_samples: int) -> int:
+          predict_samples: int, gpu: bool) -> int:
     """Train a model specified by an input configuration."""
     name = os.path.basename(config).rsplit(".")[0] + "_model"
 
@@ -69,7 +70,7 @@
 
     # Train
     model.train_test(training_records, testing_records, metadata, model_dir,
-                     batchsize, epochs, predict_samples, cf)
+                     batchsize, epochs, predict_samples, cf, gpu)
     return 0
 
 
@@ -78,15 +79,9 @@
 @click.argument("querydir", type=click.Path(exists=True))
 @click.option("--npoints", type=int, default=1000)
 @click.option("--trees", type=int, default=100)
-<<<<<<< HEAD
 def baseline(traindir: str, querydir: str, npoints: int, trees: int) -> int:
-=======
-@click.option("--cache_blocksize", type=int, default=1000)
-@click.option("--cache_nblocks", type=int, default=1)
-def baseline(directory: str, featurefile: str, npoints: int, trees: int,
-             cache_blocksize: int, cache_nblocks: int) -> int:
->>>>>>> 8d7f3912
     """Run a random forest model as a baseline for comparison."""
+
     # Get the data
     testdir = os.path.join(traindir, "testing")
     training_records = glob(os.path.join(traindir, "*.tfrecord"))
@@ -95,8 +90,8 @@
     # Get metadata for feeding to the model
     metadata_path = os.path.join(traindir, "METADATA.bin")
     metadata = model.load_metadata(metadata_path)
+
     # Train
-<<<<<<< HEAD
     y_it = rf.train_test_predict(training_records, testing_records,
                                  query_records, metadata, npoints, trees)
     write_geotiffs(y_it, traindir, metadata, tag="baseline")
@@ -116,21 +111,12 @@
     return strip
 
 
-=======
-    y_it = rf.train_test_predict(training_records, testing_records, metadata,
-                                 features, npoints, trees)
-    write_geotiffs(y_it, directory, metadata, features.image_spec,
-                   tag="baseline", lower=0, upper=0)
-    return 0
-
-
->>>>>>> 8d7f3912
 @cli.command()
 @click.argument("modeldir", type=click.Path(exists=True))
 @click.argument("querydir", type=click.Path(exists=True))
 @click.option("--batchsize", type=int, default=100000)
 @click.option("--gpu/--no-gpu", default=False)
-@click.option("--predict_samples", type=click.IntRange(min=1), default=10,
+@click.option("--predict_samples", type=click.IntRange(min=1), default=20,
               help="Number of times to sample the model for prediction")
 @click.option("--lower", type=click.IntRange(min=0, max=100), default=10,
               help="Lower percentile of the predictive density to output")
@@ -141,29 +127,17 @@
         querydir: str,
         batchsize: int,
         predict_samples: int,
-<<<<<<< HEAD
+        lower: int,
+        upper: int,
         gpu: bool) -> int:
     """Predict using a learned model."""
     metadata = model.load_metadata(os.path.join(modeldir, "METADATA.bin"))
     query_records = glob(os.path.join(querydir, "*.tfrecord"))
     y_dash_it = model.predict(modeldir, metadata, query_records, batchsize,
-                              predict_samples, gpu)
+                              predict_samples, lower, upper, gpu)
     strip, nstrips = _get_strips(query_records)
     imspec = strip_image_spec(strip, nstrips, metadata.image_spec)
     metadata.image_spec = imspec
-    write_geotiffs(y_dash_it, modeldir, metadata,
+    write_geotiffs(y_dash_it, modeldir, metadata, lower, upper,
                    tag="{}of{}".format(strip, nstrips))
-=======
-        lower: int,
-        upper: int
-        ) -> int:
-    """Predict using a learned model."""
-    features = ImageFeatures(featurefile, cache_blocksize, cache_nblocks)
-    metadata = model.load_metadata(os.path.join(metadir, "METADATA.bin"))
-    d = query_data(features, batchsize, metadata.halfwidth)
-    y_dash_it = model.predict(modeldir, metadata, d, predict_samples, lower,
-                              upper)
-    write_geotiffs(y_dash_it, modeldir, metadata, features.image_spec, lower,
-                   upper)
->>>>>>> 8d7f3912
     return 0