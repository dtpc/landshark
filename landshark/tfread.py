--- conflicted
+++ resolved
@@ -65,20 +65,9 @@
     return metadata, training_records, testing_records
 
 
-<<<<<<< HEAD
 def get_query_meta(query_dir: str) -> Tuple[FeatureSet, List[str], int, int]:
     """Read query metadata and record filenames from dir."""
-    strip_list = query_dir.split("strip")[-1].split("of")
-=======
-    return training_records, testing_records, metadata, model_dir, module_name
-
-
-def setup_query(config: str,
-                querydir: str,
-                checkpoint: str
-                ) -> Tuple[Training, FeatureSet, List[str], int, int, str]:
-    strip_list = querydir.rstrip("/").split("strip")[-1].split("of")
->>>>>>> c5069eaa
+    strip_list = query_dir.rstrip("/").split("strip")[-1].split("of")
     assert len(strip_list) == 2
     strip = int(strip_list[0])
     nstrip = int(strip_list[1])
