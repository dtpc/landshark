"""Scikit Learn training and testing with tf records."""

# Copyright 2019 CSIRO (Data61)
#
# Licensed under the Apache License, Version 2.0 (the "License");
# you may not use this file except in compliance with the License.
# You may obtain a copy of the License at
#
#    http://www.apache.org/licenses/LICENSE-2.0
#
# Unless required by applicable law or agreed to in writing, software
# distributed under the License is distributed on an "AS IS" BASIS,
# WITHOUT WARRANTIES OR CONDITIONS OF ANY KIND, either express or implied.
# See the License for the specific language governing permissions and
# limitations under the License.

import json
import logging
import os.path
import pickle
<<<<<<< HEAD
from typing import Dict, Iterable, Iterator, List, Optional, Tuple, Union
=======
from typing import Dict, Iterator, List, Optional
>>>>>>> 94c99aa0

import numpy as np
from tqdm import tqdm

from landshark.metadata import Training
from landshark.tfread import query_data_it, xy_record_data

log = logging.getLogger(__name__)


<<<<<<< HEAD
# TODO simplify now I'm no longer using the recursive dict structure


def _make_mask(x: Dict[str, np.ndarray],
               xm: Dict[str, np.ndarray]
               ) -> Dict[str, np.ma.MaskedArray]:
    assert x.keys() == xm.keys()
    d = {k: np.ma.MaskedArray(data=x[k], mask=xm[k]) for k in x.keys()}
    return d


T = Union[np.ndarray, Dict[str, np.ndarray]]


def _concat_dict(xlist: List[Dict[str, T]]) -> Dict[str, T]:
    out_dict = {}
    for k, v in xlist[0].items():
        if isinstance(v, np.ndarray) or isinstance(v, tf.Tensor):
            out_dict[k] = np.concatenate([di[k] for di in xlist], axis=0)
        else:
            out_dict[k] = _concat_dict([di[k] for di in xlist])
    return out_dict


def _extract(dataset: Iterable) -> Tuple[dict, np.ndarray]:

    x_list, y_list = zip(*dataset)
    y_full = np.concatenate(y_list, axis=0)
    x_full = _concat_dict(x_list)

    if "con" in x_full:
        x_full["con"] = _make_mask(x_full["con"], x_full["con_mask"])
        x_full.pop("con_mask")
    if "cat" in x_full:
        x_full["cat"] = _make_mask(x_full["cat"], x_full["cat_mask"])
        x_full.pop("cat_mask")

    return x_full, y_full


def _get_data(records_train: List[str],
              records_test: List[str],
              metadata: Training,
              npoints: Optional[int],
              batch_size: int,
              random_seed: int
              ) -> Tuple[Dict[str, np.ndarray], np.ndarray,
                         Dict[str, np.ndarray], np.ndarray]:
    train_dataset = train_data(records_train, metadata, batch_size, epochs=1,
                               take=npoints, random_seed=random_seed)()
    test_dataset = test_data(records_test, metadata, batch_size)()

    X, Y = _extract(train_dataset)
    Xt, Yt = _extract(test_dataset)
    return X, Y, Xt, Yt


def _query_it(records_query: List[str],
              batch_size: int,
              metadata: Training
              ) -> Iterator[Dict[str, np.ndarray]]:
    """An interator containing batches of query data covariates."""
    dataset = predict_data(records_query, metadata, batch_size)()
    for X in dataset:
        if "con" in X:
            X["con"] = _make_mask(X["con"], X["con_mask"])
        if "cat" in X:
            X["cat"] = _make_mask(X["cat"], X["cat_mask"])
        yield X

    return


def _split(x: Dict[str, np.ndarray]) -> Tuple[np.ndarray, np.ndarray,
                                              np.ndarray, np.ndarray]:
    x_con = x["con"] if "con" in x else None
    x_cat = x["cat"] if "cat" in x else None
    indices = x["indices"]
    coords = x["coords"]
    return x_con, x_cat, indices, coords


=======
>>>>>>> 94c99aa0
def train_test(config_module: str,
               records_train: List[str],
               records_test: List[str],
               metadata: Training,
               model_dir: str,
               maxpoints: Optional[int],
               batchsize: int,
               random_seed: int
               ) -> None:
    """Train and test an sklean model."""
    log.info("Extracting and subsetting training data")
    npoints = maxpoints if maxpoints is not None else -1
    x_con, x_cat, indices, coords, y = xy_record_data(
        records=records_train,
        metadata=metadata,
        batchsize=batchsize,
        npoints=npoints,
        random_seed=random_seed,
    )
    xt_con, xt_cat, indicest, coordst, y_test = xy_record_data(
        records=records_test,
        metadata=metadata,
        batchsize=batchsize,
        shuffle=False,
    )

    userconfig = __import__(config_module)

    log.info("Training model")
    model = userconfig.SKModel(metadata, random_seed=random_seed)

    model.train(x_con, x_cat, indices, coords, y)
    log.info("Evaluating test data")
    res = model.predict(xt_con, xt_cat, indicest, coordst)
    scores = model.test(y_test, res)
    log.info("Sklearn test metrics: {}".format(scores))

    log.info("Saving model to disk")
    model_path = os.path.join(model_dir, "skmodel.pickle")
    with open(model_path, "wb") as fb:
        pickle.dump(model, fb)

    score_path = os.path.join(model_dir, "skmodel.json")
    with open(score_path, "w") as f:
        json.dump(scores, f)


def predict(modeldir: str,
            metadata: Training,
            query_records: List[str],
            batchsize: int
            ) -> Iterator[Dict[str, np.ndarray]]:
    """Run predictions on query data in batches using sklearn model."""
    model_path = os.path.join(modeldir, "skmodel.pickle")
    with open(model_path, "rb") as f:
        model = pickle.load(f)

    total_size = metadata.features.image.height * metadata.features.image.width
    with tqdm(total=total_size) as pbar:
        for xi in query_data_it(query_records, metadata.features, batchsize):
            x_con, x_cat, indices, coords = xi
            res = model.predict(*xi)
            pbar.update(indices.shape[0])
            yield res<|MERGE_RESOLUTION|>--- conflicted
+++ resolved
@@ -18,11 +18,7 @@
 import logging
 import os.path
 import pickle
-<<<<<<< HEAD
-from typing import Dict, Iterable, Iterator, List, Optional, Tuple, Union
-=======
 from typing import Dict, Iterator, List, Optional
->>>>>>> 94c99aa0
 
 import numpy as np
 from tqdm import tqdm
@@ -33,91 +29,6 @@
 log = logging.getLogger(__name__)
 
 
-<<<<<<< HEAD
-# TODO simplify now I'm no longer using the recursive dict structure
-
-
-def _make_mask(x: Dict[str, np.ndarray],
-               xm: Dict[str, np.ndarray]
-               ) -> Dict[str, np.ma.MaskedArray]:
-    assert x.keys() == xm.keys()
-    d = {k: np.ma.MaskedArray(data=x[k], mask=xm[k]) for k in x.keys()}
-    return d
-
-
-T = Union[np.ndarray, Dict[str, np.ndarray]]
-
-
-def _concat_dict(xlist: List[Dict[str, T]]) -> Dict[str, T]:
-    out_dict = {}
-    for k, v in xlist[0].items():
-        if isinstance(v, np.ndarray) or isinstance(v, tf.Tensor):
-            out_dict[k] = np.concatenate([di[k] for di in xlist], axis=0)
-        else:
-            out_dict[k] = _concat_dict([di[k] for di in xlist])
-    return out_dict
-
-
-def _extract(dataset: Iterable) -> Tuple[dict, np.ndarray]:
-
-    x_list, y_list = zip(*dataset)
-    y_full = np.concatenate(y_list, axis=0)
-    x_full = _concat_dict(x_list)
-
-    if "con" in x_full:
-        x_full["con"] = _make_mask(x_full["con"], x_full["con_mask"])
-        x_full.pop("con_mask")
-    if "cat" in x_full:
-        x_full["cat"] = _make_mask(x_full["cat"], x_full["cat_mask"])
-        x_full.pop("cat_mask")
-
-    return x_full, y_full
-
-
-def _get_data(records_train: List[str],
-              records_test: List[str],
-              metadata: Training,
-              npoints: Optional[int],
-              batch_size: int,
-              random_seed: int
-              ) -> Tuple[Dict[str, np.ndarray], np.ndarray,
-                         Dict[str, np.ndarray], np.ndarray]:
-    train_dataset = train_data(records_train, metadata, batch_size, epochs=1,
-                               take=npoints, random_seed=random_seed)()
-    test_dataset = test_data(records_test, metadata, batch_size)()
-
-    X, Y = _extract(train_dataset)
-    Xt, Yt = _extract(test_dataset)
-    return X, Y, Xt, Yt
-
-
-def _query_it(records_query: List[str],
-              batch_size: int,
-              metadata: Training
-              ) -> Iterator[Dict[str, np.ndarray]]:
-    """An interator containing batches of query data covariates."""
-    dataset = predict_data(records_query, metadata, batch_size)()
-    for X in dataset:
-        if "con" in X:
-            X["con"] = _make_mask(X["con"], X["con_mask"])
-        if "cat" in X:
-            X["cat"] = _make_mask(X["cat"], X["cat_mask"])
-        yield X
-
-    return
-
-
-def _split(x: Dict[str, np.ndarray]) -> Tuple[np.ndarray, np.ndarray,
-                                              np.ndarray, np.ndarray]:
-    x_con = x["con"] if "con" in x else None
-    x_cat = x["cat"] if "cat" in x else None
-    indices = x["indices"]
-    coords = x["coords"]
-    return x_con, x_cat, indices, coords
-
-
-=======
->>>>>>> 94c99aa0
 def train_test(config_module: str,
                records_train: List[str],
                records_test: List[str],
