#!/usr/bin/env python

# Copyright 2019 CSIRO (Data61)
#
# Licensed under the Apache License, Version 2.0 (the "License");
# you may not use this file except in compliance with the License.
# You may obtain a copy of the License at
#
#    http://www.apache.org/licenses/LICENSE-2.0
#
# Unless required by applicable law or agreed to in writing, software
# distributed under the License is distributed on an "AS IS" BASIS,
# WITHOUT WARRANTIES OR CONDITIONS OF ANY KIND, either express or implied.
# See the License for the specific language governing permissions and
# limitations under the License.

from setuptools import find_packages, setup

import versioneer

readme = open("README.md").read()

setup(
    name="landshark",
    version=versioneer.get_version(),
    cmdclass=versioneer.get_cmdclass(),
    description="Large-scale spatial inference with Tensorflow",
    long_description=readme,
    author="Data61",
    author_email="dave.cole@data61.csiro.au",
    url="https://github.com/data61/landshark",
    packages=find_packages(),
    package_dir={"landshark": "landshark"},
    include_package_data=True,
    entry_points={
        "console_scripts": [
            "landshark = landshark.scripts.cli:cli",
            "skshark = landshark.scripts.skcli:cli",
            "landshark-import = landshark.scripts.importers:cli",
            "landshark-extract = landshark.scripts.extractors:cli",
        ]
    },
    install_requires=[
<<<<<<< HEAD
        "numpy>=1.16.0",
=======
        "numpy>1.16",
>>>>>>> 3b53cbcf
        "scipy>=0.19",
        "click>=6.7",
        "rasterio>=1.0.2",
        "tables>=3.4.2",
        "pyshp>=1.2.12",
        "mypy>=0.521",
        "mypy_extensions>=0.3.0",
        "lru-dict>=1.1.6",
        "tqdm>=4.19.6",
        "scikit-learn>=0.20.0",
<<<<<<< HEAD
        "tensorflow>=2.3.0",
        "tensorflow_probability>=0.11",
=======
        "tensorflow>=1.8,<2.0"
>>>>>>> 3b53cbcf
    ],
    extras_require={
        "dev": [
            "isort<5.0",
            "jedi>=0.10.2",
            "pytest>=3.1.3",
            "pytest-flake8>=0.8.1",
            "pytest-mock>=1.6.2",
            "flake8-bugbear==18.2.0",
            "flake8-builtins==1.4.1",
            "pytest-cov>=2.5.1",
            "flake8-comprehensions>=1.4.1",
            "flake8-docstrings>=1.1.0",
            "flake8-isort>=2.5",
            "flake8-quotes>=0.11.0",
        ]
    },
    license="Apache 2.0",
    zip_safe=False,
    keywords="landshark",
    classifiers=[
        "Development Status :: 4 - Beta",
        "License :: OSI Approved :: Apache Software License",
        "Operating System :: POSIX",
        "Natural Language :: English",
        "Programming Language :: Python",
        "Programming Language :: Python :: 3",
        "Intended Audience :: Science/Research",
        "Intended Audience :: Developers",
        "Topic :: Software Development :: Libraries :: Python Modules",
    ],
)<|MERGE_RESOLUTION|>--- conflicted
+++ resolved
@@ -41,11 +41,7 @@
         ]
     },
     install_requires=[
-<<<<<<< HEAD
         "numpy>=1.16.0",
-=======
-        "numpy>1.16",
->>>>>>> 3b53cbcf
         "scipy>=0.19",
         "click>=6.7",
         "rasterio>=1.0.2",
@@ -56,12 +52,8 @@
         "lru-dict>=1.1.6",
         "tqdm>=4.19.6",
         "scikit-learn>=0.20.0",
-<<<<<<< HEAD
         "tensorflow>=2.3.0",
         "tensorflow_probability>=0.11",
-=======
-        "tensorflow>=1.8,<2.0"
->>>>>>> 3b53cbcf
     ],
     extras_require={
         "dev": [
@@ -70,8 +62,8 @@
             "pytest>=3.1.3",
             "pytest-flake8>=0.8.1",
             "pytest-mock>=1.6.2",
-            "flake8-bugbear==18.2.0",
-            "flake8-builtins==1.4.1",
+            "flake8-bugbear>=18.2.0",
+            "flake8-builtins>=1.4.1",
             "pytest-cov>=2.5.1",
             "flake8-comprehensions>=1.4.1",
             "flake8-docstrings>=1.1.0",
