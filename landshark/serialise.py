--- conflicted
+++ resolved
@@ -21,7 +21,7 @@
 import tensorflow as tf
 
 from landshark.basetypes import CategoricalType
-from landshark.metadata import Feature, FeatureSet, Target
+from landshark.metadata import FeatureSet, Target, Feature
 
 #
 # Module constants and types
@@ -39,8 +39,6 @@
 
 
 class DataArrays(NamedTuple):
-    """Container for training/query data presented to a model."""
-
     con_marray: Optional[np.ma.MaskedArray]
     cat_marray: Optional[np.ma.MaskedArray]
     targets: Optional[np.ndarray]
@@ -78,15 +76,8 @@
     targets: Optional[Target] = None,
 ) -> Union[Tuple[tf.Tensor, tf.Tensor], tf.Tensor]:
     """Decode tf.record strings into Tensors."""
-<<<<<<< HEAD
     raw_features = tf.io.parse_example(row, features=_FDICT)
     npatch_side = 2 * features.halfwidth + 1
-=======
-    raw_features = tf.io.parse_example(serialized=row, features=_FDICT)
-    npatch_side = 2 * metadata.features.halfwidth + 1
-    categorical = metadata.targets.dtype == CategoricalType
-    y_type = tf.int32 if categorical else tf.float32
->>>>>>> 3e7e3133
     with tf.name_scope("Inputs"):
         x_con = tf.io.decode_raw(raw_features["x_con"], tf.float32)
         x_cat = tf.io.decode_raw(raw_features["x_cat"], tf.int32)
@@ -94,17 +85,8 @@
         x_cat_mask = tf.io.decode_raw(raw_features["x_cat_mask"], tf.uint8)
         x_con_mask = tf.cast(x_con_mask, tf.bool)
         x_cat_mask = tf.cast(x_cat_mask, tf.bool)
-<<<<<<< HEAD
         indices = tf.io.decode_raw(raw_features["indices"], tf.int32)
         coords = tf.io.decode_raw(raw_features["coords"], tf.float64)
-=======
-        y = tf.io.decode_raw(raw_features["y"], y_type)
-        indices = tf.io.decode_raw(raw_features["indices"], tf.int32)
-        coords = tf.io.decode_raw(raw_features["coords"], tf.float64)
-        ntargets = metadata.targets.D
-
-        y.set_shape((None, ntargets))
->>>>>>> 3e7e3133
         indices.set_shape((None, 2))
         coords.set_shape((None, 2))
 
