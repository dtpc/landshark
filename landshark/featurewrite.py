"""Importing routines for tif data."""
import logging

import numpy as np

import tables
from typing import List, Iterator, TypeVar, Optional, Tuple

from landshark.basetypes import (ArraySource, OrdinalArraySource,
                                 CategoricalArraySource, CoordinateArraySource,
                                 Worker, IdWorker)
from landshark.image import ImageSpec
from landshark.iteration import batch_slices, with_slices
from landshark.multiproc import task_list
from landshark.category import CategoryMapper, CategoryInfo
from landshark.normalise import Normaliser

log = logging.getLogger(__name__)


T = TypeVar("T")


def _cat(it: Iterator[Iterator[T]]) -> List[T]:
    result = [i for k in it for i in k]
    return result


def write_imagespec(spec: ImageSpec, hfile: tables.File) -> None:
    hfile.root._v_attrs.crs = spec.crs
    hfile.create_array(hfile.root, name="x_coordinates",
                       obj=spec.x_coordinates)
    hfile.create_array(hfile.root, name="y_coordinates",
                       obj=spec.y_coordinates)


def _write_stats(stats: Optional[Tuple[np.ndarray, np.ndarray]],
                 hfile: tables.File) -> None:
    if stats is not None:
        mean, variance = stats
    else:
        mean, variance = None, None
    hfile.root.ordinal_data.attrs.mean = mean
    hfile.root.ordinal_data.attrs.variance = variance


def _write_maps(maps: Optional[CategoryInfo],
                hfile: tables.File) -> None:
    if maps is not None:
        _make_int_vlarray(hfile, "categorical_mappings", maps.mappings)
        _make_int_vlarray(hfile, "categorical_counts", maps.counts)


def write_ordinal(source: OrdinalArraySource,
                  hfile: tables.File,
                  n_workers: int,
                  batchsize: Optional[int]=None,
                  stats: Optional[Tuple[np.ndarray, np.ndarray]]=None) \
        -> None:
    transform = Normaliser(*stats) if stats else IdWorker()
    n_workers = n_workers if stats else 0
    _write_source(source, hfile, tables.Float32Atom(source.shape[-1]),
                  "ordinal_data", transform, n_workers, batchsize)
    _write_stats(stats, hfile)


def write_categorical(source: CategoricalArraySource,
                      hfile: tables.File,
                      n_workers: int,
                      batchsize: Optional[int]=None,
                      maps: Optional[CategoryInfo]=None) -> None:
    transform = CategoryMapper(maps.mappings, source.missing) \
        if maps else IdWorker()
    n_workers = n_workers if maps else 0
    _write_source(source, hfile, tables.Int32Atom(source.shape[-1]),
                  "categorical_data", transform, n_workers, batchsize)
    _write_maps(maps, hfile)


def _write_source(src: ArraySource,
                  hfile: tables.File,
                  atom: tables.Atom,
                  name: str,
                  transform: Worker,
                  n_workers: int,
                  batchsize: Optional[int]=None) -> None:
    front_shape = src.shape[0:-1]
    filters = tables.Filters(complevel=1, complib="blosc:lz4")
    array = hfile.create_carray(hfile.root, name=name,
                                atom=atom, shape=front_shape, filters=filters)
    _make_str_vlarray(hfile, name + "_columns", src.columns)
    array.attrs.missing = src.missing

    batchsize = batchsize if batchsize else src.native
    log.info("Writing {} to HDF5 in {}-row batches".format(name, batchsize))
    _write(src, array, batchsize, n_workers, transform)


def _write(source: ArraySource, array: tables.CArray,
           batchsize: int, n_workers: int, transform: Worker) -> None:
    n_rows = len(source)
    slices = list(batch_slices(batchsize, n_rows))
    out_it = task_list(slices, source, transform, n_workers)
    for s, d in with_slices(out_it):
        array[s.start:s.stop] = d
    array.flush()


def write_coordinates(array_src: CoordinateArraySource,
                      h5file: tables.File, batchsize: int) -> None:
    with array_src:
        shape = array_src.shape[0:1]
        atom = tables.Float64Atom(shape=(array_src.shape[1],))
        filters = tables.Filters(complevel=1, complib="blosc:lz4")
        array = h5file.create_carray(h5file.root, name="coordinates",
                                     atom=atom, shape=shape, filters=filters)
        _make_str_vlarray(h5file, "coordinates_columns", array_src.columns)
        array.attrs.missing = array_src.missing
        for s in batch_slices(batchsize, array_src.shape[0]):
            array[s.start:s.stop] = array_src(s)


def _make_int_vlarray(h5file: tables.File, name: str,
                      attribute: np.ndarray) -> None:
    vlarray = h5file.create_vlarray(h5file.root, name=name,
                                    atom=tables.Int32Atom(shape=()))
    for a in attribute:
        vlarray.append(a)

<<<<<<< HEAD
=======

def _make_str_vlarray(h5file: tables.File, name: str,
                      attribute: List[str]) -> None:
    vlarray = h5file.create_vlarray(h5file.root, name=name,
                                    atom=tables.VLStringAtom())
    for a in attribute:
        vlarray.append(a)
>>>>>>> a0a47eb5
<|MERGE_RESOLUTION|>--- conflicted
+++ resolved
@@ -127,13 +127,10 @@
     for a in attribute:
         vlarray.append(a)
 
-<<<<<<< HEAD
-=======
 
 def _make_str_vlarray(h5file: tables.File, name: str,
                       attribute: List[str]) -> None:
     vlarray = h5file.create_vlarray(h5file.root, name=name,
                                     atom=tables.VLStringAtom())
     for a in attribute:
-        vlarray.append(a)
->>>>>>> a0a47eb5
+        vlarray.append(a)