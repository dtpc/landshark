--- conflicted
+++ resolved
@@ -22,15 +22,9 @@
 import click
 
 from landshark import __version__, errors
-<<<<<<< HEAD
-from landshark.model import QueryConfig, TrainingConfig
-from landshark.model import predict as predict_fn
-from landshark.model import setup_query, setup_training, train_test
-=======
 from landshark.kerasmodel import predict as keras_predict
 from landshark.kerasmodel import train_test as keras_train_test
-from landshark.model import QueryConfig, TrainingConfig, predict, train_test
->>>>>>> 3e7e3133
+from landshark.model import QueryConfig, TrainingConfig, predict, train_test, setup_query, setup_training
 from landshark.saver import overwrite_model_dir
 from landshark.scripts.logger import configure_logging
 from landshark.tifwrite import write_geotiffs
@@ -118,16 +112,9 @@
     checkpoint_dir: Optional[str]
 ) -> None:
     """Entry point for training function."""
-<<<<<<< HEAD
+    train_test_fn = keras_train_test if keras else train_test
     metadata, training_records, testing_records, model_dir, cf = \
         setup_training(config, data)
-=======
-    train_test_fn = keras_train_test if keras else train_test
-
-    training_records, testing_records, metadata, model_dir, cf = setup_training(
-        config, data
-    )
->>>>>>> 3e7e3133
     if checkpoint_dir:
         overwrite_model_dir(model_dir, checkpoint_dir)
 
@@ -162,30 +149,13 @@
     config: str, keras: bool, checkpoint: str, data: str, batchMB: float, gpu: bool
 ) -> None:
     """Entrypoint for predict function."""
-<<<<<<< HEAD
+    predict_fn = keras_predict if keras else predict
     train_metadata, feature_metadata, query_records, strip, nstrips, cf = \
         setup_query(config, data, checkpoint)
 
     batchsize = points_per_batch(train_metadata.features, batchMB)
 
     params = QueryConfig(batchsize, gpu)
-=======
-    predict_fn = keras_predict if keras else predict
-
-    train_metadata, feature_metadata, query_records, strip, nstrips, cf = setup_query(
-        config, data, checkpoint
-    )
-
-    ndim_con = len(feature_metadata.continuous.columns) \
-        if feature_metadata.continuous else 0
-    ndim_cat = len(feature_metadata.categorical.columns) \
-        if feature_metadata.categorical else 0
-    points_per_batch = mb_to_points(
-        batchMB, ndim_con, ndim_cat,
-        halfwidth=train_metadata.features.halfwidth)
-    params = QueryConfig(points_per_batch, gpu)
-
->>>>>>> 3e7e3133
     y_dash_it = predict_fn(checkpoint, sys.modules[cf], train_metadata,
                            query_records, params)
 
